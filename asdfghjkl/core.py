--- conflicted
+++ resolved
@@ -10,17 +10,7 @@
 
 
 @contextmanager
-<<<<<<< HEAD
-def extend(model, op_names):
-    if not isinstance(op_names, (list, tuple, set)):
-        op_names = [op_names]
-    accumulate_grads = False
-    if OP_ACCUMULATE_GRADS in op_names:
-        accumulate_grads = True
-        op_names = [name for name in op_names if name != OP_ACCUMULATE_GRADS]
-=======
 def extend(model, *op_names, map_rule=None):
->>>>>>> 52eb24ff
     handles = []
 
     def forward_hook(module, in_data, out_data):
